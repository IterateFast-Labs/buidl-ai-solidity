--- conflicted
+++ resolved
@@ -212,7 +212,7 @@
     it('rejects overflow', async function () {
       const maxUint256 = new BN('2').pow(new BN(256)).subn(1);
       await expectRevert(
-        this.token.mint(recipient, maxUint256),
+        this.token.$_mint(recipient, maxUint256),
         'reverted with panic code 0x11 (Arithmetic operation underflowed or overflowed outside of an unchecked block)',
       );
     });
@@ -246,14 +246,9 @@
 
     describe('for a non zero account', function () {
       it('rejects burning more than balance', async function () {
-<<<<<<< HEAD
-        await expectRevert(this.token.burn(
-          initialHolder, initialSupply.addn(1)), 'ERC20: transfer amount exceeds balance',
-=======
         await expectRevert(
           this.token.$_burn(initialHolder, initialSupply.addn(1)),
-          'ERC20: burn amount exceeds balance',
->>>>>>> a5af0adc
+          'ERC20: transfer amount exceeds balance',
         );
       });
 
@@ -293,11 +288,11 @@
       const balanceBefore = await this.token.balanceOf(initialHolder);
       const totalSupply = await this.token.totalSupply();
 
-      expectEvent(
-        await this.token.update(ZERO_ADDRESS, initialHolder, amount),
-        'Transfer',
-        { from: ZERO_ADDRESS, to: initialHolder, value: amount },
-      );
+      expectEvent(await this.token.$_update(ZERO_ADDRESS, initialHolder, amount), 'Transfer', {
+        from: ZERO_ADDRESS,
+        to: initialHolder,
+        value: amount,
+      });
       expect(await this.token.totalSupply()).to.be.bignumber.equal(totalSupply.add(amount));
       expect(await this.token.balanceOf(initialHolder)).to.be.bignumber.equal(balanceBefore.add(amount));
     });
@@ -306,11 +301,11 @@
       const balanceBefore = await this.token.balanceOf(initialHolder);
       const totalSupply = await this.token.totalSupply();
 
-      expectEvent(
-        await this.token.update(initialHolder, ZERO_ADDRESS, amount),
-        'Transfer',
-        { from: initialHolder, to: ZERO_ADDRESS, value: amount },
-      );
+      expectEvent(await this.token.$_update(initialHolder, ZERO_ADDRESS, amount), 'Transfer', {
+        from: initialHolder,
+        to: ZERO_ADDRESS,
+        value: amount,
+      });
       expect(await this.token.totalSupply()).to.be.bignumber.equal(totalSupply.sub(amount));
       expect(await this.token.balanceOf(initialHolder)).to.be.bignumber.equal(balanceBefore.sub(amount));
     });
@@ -318,14 +313,14 @@
     it('from and to are the zero address', async function () {
       const totalSupply = await this.token.totalSupply();
 
-      await this.token.update(ZERO_ADDRESS, ZERO_ADDRESS, amount);
+      await this.token.$_update(ZERO_ADDRESS, ZERO_ADDRESS, amount);
 
       expect(await this.token.totalSupply()).to.be.bignumber.equal(totalSupply);
-      expectEvent(
-        await this.token.update(ZERO_ADDRESS, ZERO_ADDRESS, amount),
-        'Transfer',
-        { from: ZERO_ADDRESS, to: ZERO_ADDRESS, value: amount },
-      );
+      expectEvent(await this.token.$_update(ZERO_ADDRESS, ZERO_ADDRESS, amount), 'Transfer', {
+        from: ZERO_ADDRESS,
+        to: ZERO_ADDRESS,
+        value: amount,
+      });
     });
   });
 
@@ -333,8 +328,6 @@
     shouldBehaveLikeERC20Transfer('ERC20', initialHolder, recipient, initialSupply, function (from, to, amount) {
       return this.token.$_transfer(from, to, amount);
     });
-<<<<<<< HEAD
-=======
 
     describe('when the sender is the zero address', function () {
       it('reverts', async function () {
@@ -344,7 +337,6 @@
         );
       });
     });
->>>>>>> a5af0adc
   });
 
   describe('_approve', function () {
