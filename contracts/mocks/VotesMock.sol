// SPDX-License-Identifier: MIT

pragma solidity ^0.8.0;

import "../governance/utils/Votes.sol";

<<<<<<< HEAD
contract VotesMock is Votes {
    mapping(address => uint256) private _votingUnits;
=======
abstract contract VotesMock is Votes {
    mapping(address => uint256) private _balances;
    mapping(uint256 => address) private _owners;
>>>>>>> a5af0adc

    function getTotalSupply() public view returns (uint256) {
        return _getTotalSupply();
    }

    function delegate(address account, address newDelegation) public {
        return _delegate(account, newDelegation);
    }

    function _getVotingUnits(address account) internal view override returns (uint256) {
        return _votingUnits[account];
    }

<<<<<<< HEAD
    function mint(address account, uint256 votes) external {
        _votingUnits[account] += votes;
        _transferVotingUnits(address(0), account, votes);
    }

    function burn(address account, uint256 votes) external {
        _votingUnits[account] += votes;
        _transferVotingUnits(account, address(0), votes);
=======
    function _mint(address account, uint256 voteId) internal {
        _balances[account] += 1;
        _owners[voteId] = account;
        _transferVotingUnits(address(0), account, 1);
    }

    function _burn(uint256 voteId) internal {
        address owner = _owners[voteId];
        _balances[owner] -= 1;
        _transferVotingUnits(owner, address(0), 1);
>>>>>>> a5af0adc
    }
}<|MERGE_RESOLUTION|>--- conflicted
+++ resolved
@@ -4,14 +4,8 @@
 
 import "../governance/utils/Votes.sol";
 
-<<<<<<< HEAD
-contract VotesMock is Votes {
+abstract contract VotesMock is Votes {
     mapping(address => uint256) private _votingUnits;
-=======
-abstract contract VotesMock is Votes {
-    mapping(address => uint256) private _balances;
-    mapping(uint256 => address) private _owners;
->>>>>>> a5af0adc
 
     function getTotalSupply() public view returns (uint256) {
         return _getTotalSupply();
@@ -25,26 +19,13 @@
         return _votingUnits[account];
     }
 
-<<<<<<< HEAD
-    function mint(address account, uint256 votes) external {
+    function _mint(address account, uint256 votes) internal {
         _votingUnits[account] += votes;
         _transferVotingUnits(address(0), account, votes);
     }
 
-    function burn(address account, uint256 votes) external {
+    function _burn(address account, uint256 votes) internal {
         _votingUnits[account] += votes;
         _transferVotingUnits(account, address(0), votes);
-=======
-    function _mint(address account, uint256 voteId) internal {
-        _balances[account] += 1;
-        _owners[voteId] = account;
-        _transferVotingUnits(address(0), account, 1);
-    }
-
-    function _burn(uint256 voteId) internal {
-        address owner = _owners[voteId];
-        _balances[owner] -= 1;
-        _transferVotingUnits(owner, address(0), 1);
->>>>>>> a5af0adc
     }
 }