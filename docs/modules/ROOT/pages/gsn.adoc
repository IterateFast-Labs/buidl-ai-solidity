--- conflicted
+++ resolved
@@ -3,11 +3,6 @@
 The https://gsn.openzeppelin.com[Gas Station Network] allows you to build apps where you pay for your users transactions, so they do not need to hold Ether to pay for gas, easing their onboarding process. In this guide, we will learn how to write smart contracts that can receive transactions from the GSN, by using OpenZeppelin Contracts.
 
 If you're new to the GSN, you probably want to first take a look at the xref:openzeppelin::gsn/what-is-the-gsn.adoc[light overview of the system], to get a clearer picture of how gasless transactions are achieved. Otherwise, strap in!
-<<<<<<< HEAD
-
-NOTE: This feature is being released in the next version of `@openzeppelin/contracts`, available right now through `npm install @openzeppelin/contracts@next`. It is also available on the `@openzeppelin/contracts-ethereum-package` variant.
-=======
->>>>>>> cdf655f7
 
 == Receiving a relayed call
 
